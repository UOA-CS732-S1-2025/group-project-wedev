import React from "react";
import { Tabs, Box } from "@chakra-ui/react";
import UserInbox from "../components/UserInbox";
import UserProfile from "../components/UserProfile";
import { useSearchParams } from "react-router-dom";
import UserDashboard from "../components/UserDashboard";
import BookingsView from "../components/BookingsView";
<<<<<<< HEAD
=======
import AdminView from "../components/AdminView";
import useAuthStore from "../store/authStore";

>>>>>>> 37b6ca1a

const UserProfilePage = ({ defaultTab = "profile" }) => {
  const [searchParams] = useSearchParams();
  const tabFromUrl = searchParams.get("tab");
  const effectiveTab = tabFromUrl || defaultTab;
<<<<<<< HEAD
=======
  const { user  } = useAuthStore();
>>>>>>> 37b6ca1a
  return (
    <Box bg="gray.50" minH="calc(100vh - 80px)" pt="20px">
      <Box w="95%" maxW="1200px" mx="auto" pb={4}>
        <Tabs.Root defaultValue={effectiveTab} colorPalette="white">
          <Tabs.List mb={3}>
            <Tabs.Trigger value="dashboard">Dashboard</Tabs.Trigger>
            <Tabs.Trigger value="messages">Messages</Tabs.Trigger>
            <Tabs.Trigger value="profile">Profile</Tabs.Trigger>
            <Tabs.Trigger value="orders">My Orders</Tabs.Trigger>
<<<<<<< HEAD
=======

            {user?.role === "admin" && (
              <Tabs.Trigger value="admin">Admin</Tabs.Trigger>
            )}

>>>>>>> 37b6ca1a
            <Tabs.Indicator rounded="l2" />
          </Tabs.List>

          <Tabs.Content
            value="dashboard"
            _open={{
              animationName: "fade-in, scale-in",
              animationDuration: "300ms",
            }}
            _closed={{
              animationName: "fade-out, scale-out",
              animationDuration: "120ms",
            }}
          >
            <UserDashboard />
          </Tabs.Content>

          <Tabs.Content
            value="messages"
            w="full"
            _open={{
              animationName: "fade-in, scale-in",
              animationDuration: "300ms",
            }}
            _closed={{
              animationName: "fade-out, scale-out",
              animationDuration: "120ms",
            }}
          >
            <UserInbox />
          </Tabs.Content>

          <Tabs.Content
            value="profile"
            w="full"
            _open={{
              animationName: "fade-in, scale-in",
              animationDuration: "300ms",
            }}
            _closed={{
              animationName: "fade-out, scale-out",
              animationDuration: "120ms",
            }}
          >
            <UserProfile />
          </Tabs.Content>

          <Tabs.Content
            value="orders"
            w="full"
            _open={{
              animationName: "fade-in, scale-in",
              animationDuration: "300ms",
            }}
            _closed={{
              animationName: "fade-out, scale-out",
              animationDuration: "120ms",
            }}
          >
            <BookingsView />
          </Tabs.Content>
<<<<<<< HEAD
=======
            {user?.role === "admin" && (
          <Tabs.Content
            value="admin"
            w="full"
            _open={{
              animationName: "fade-in, scale-in",
              animationDuration: "300ms",
            }}
            _closed={{
              animationName: "fade-out, scale-out",
              animationDuration: "120ms",
            }}
          >
            <AdminView />
          </Tabs.Content>
          )}
>>>>>>> 37b6ca1a
        </Tabs.Root>
      </Box>
    </Box>
  );
};

export default UserProfilePage;<|MERGE_RESOLUTION|>--- conflicted
+++ resolved
@@ -5,21 +5,15 @@
 import { useSearchParams } from "react-router-dom";
 import UserDashboard from "../components/UserDashboard";
 import BookingsView from "../components/BookingsView";
-<<<<<<< HEAD
-=======
 import AdminView from "../components/AdminView";
 import useAuthStore from "../store/authStore";
 
->>>>>>> 37b6ca1a
 
 const UserProfilePage = ({ defaultTab = "profile" }) => {
   const [searchParams] = useSearchParams();
   const tabFromUrl = searchParams.get("tab");
   const effectiveTab = tabFromUrl || defaultTab;
-<<<<<<< HEAD
-=======
   const { user  } = useAuthStore();
->>>>>>> 37b6ca1a
   return (
     <Box bg="gray.50" minH="calc(100vh - 80px)" pt="20px">
       <Box w="95%" maxW="1200px" mx="auto" pb={4}>
@@ -29,14 +23,11 @@
             <Tabs.Trigger value="messages">Messages</Tabs.Trigger>
             <Tabs.Trigger value="profile">Profile</Tabs.Trigger>
             <Tabs.Trigger value="orders">My Orders</Tabs.Trigger>
-<<<<<<< HEAD
-=======
 
             {user?.role === "admin" && (
               <Tabs.Trigger value="admin">Admin</Tabs.Trigger>
             )}
 
->>>>>>> 37b6ca1a
             <Tabs.Indicator rounded="l2" />
           </Tabs.List>
 
@@ -98,8 +89,6 @@
           >
             <BookingsView />
           </Tabs.Content>
-<<<<<<< HEAD
-=======
             {user?.role === "admin" && (
           <Tabs.Content
             value="admin"
@@ -116,7 +105,6 @@
             <AdminView />
           </Tabs.Content>
           )}
->>>>>>> 37b6ca1a
         </Tabs.Root>
       </Box>
     </Box>
