import React from 'react'
import { Box, VStack, } from "@chakra-ui/react"
import { Routes, Route } from 'react-router-dom'
import HomePage from './pages/HomePage'
import BookingPage from './pages/BookingPage'
import Navbar from './components/Navbar'
import LoginPage from './pages/LoginPage'
import SignupPage from './pages/SignupPage'
import UserProfilePage from './pages/UserProfilePage'
<<<<<<< HEAD
import {
  ChakraProvider,
  createSystem,
  defaultConfig,
  defineConfig,
} from "@chakra-ui/react"
const config = defineConfig({
  globalCss: {
    "html, body": {
      overscrollBehaviorY: 'none',
    },
  },
})

const system = createSystem(defaultConfig, config)
=======
import ProviderDetailPage from './pages/ProviderDetailPage'
>>>>>>> ff9f3d32
const App = () => {
  return (
    <ChakraProvider value={system}>
    <Box minH="100vh" >
      <Navbar />
      <Routes>
        <Route path="/" element={<HomePage />} />
        <Route path="/booking" element={<BookingPage />} />
        <Route path='/login' element={<LoginPage />} />
        <Route path='/signup' element={<SignupPage />} />
        <Route path='/inbox' element={<UserProfilePage />} />
        <Route path='/profile' element={<UserProfilePage defaultTab="profile" />} />
        <Route path='/providerDetail/:id' element={<ProviderDetailPage />} />
      </Routes>
    </Box>
    </ChakraProvider>
  )
}

export default App<|MERGE_RESOLUTION|>--- conflicted
+++ resolved
@@ -7,7 +7,8 @@
 import LoginPage from './pages/LoginPage'
 import SignupPage from './pages/SignupPage'
 import UserProfilePage from './pages/UserProfilePage'
-<<<<<<< HEAD
+import ProviderDetailPage from './pages/ProviderDetailPage'
+
 import {
   ChakraProvider,
   createSystem,
@@ -23,9 +24,6 @@
 })
 
 const system = createSystem(defaultConfig, config)
-=======
-import ProviderDetailPage from './pages/ProviderDetailPage'
->>>>>>> ff9f3d32
 const App = () => {
   return (
     <ChakraProvider value={system}>
