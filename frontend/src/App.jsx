--- conflicted
+++ resolved
@@ -1,21 +1,14 @@
-<<<<<<< HEAD
-import React from 'react'
-import { Box, VStack, } from "@chakra-ui/react"
-import { Routes, Route } from 'react-router-dom'
-import HomePage from './pages/HomePage'
-import BookingPage from './pages/BookingPage'
-=======
 import React, {useEffect} from 'react'
 import { Box  } from "@chakra-ui/react"
 import { Routes, Route ,useNavigate } from 'react-router-dom'
 import HomePage from './pages/Homepage'
 import BookingPage from './pages/Bookingpage'
->>>>>>> 8da9127e
 import Navbar from './components/Navbar'
 import LoginPage from './pages/LoginPage'
 import SignupPage from './pages/SignupPage'
 import UserProfilePage from './pages/UserProfilePage'
-<<<<<<< HEAD
+import useAuthStore, { initAuthSync } from "./store/authStore";
+import ProtectedRoute from './components/ProtectedRoute';
 import {
   ChakraProvider,
   createSystem,
@@ -31,12 +24,9 @@
 })
 
 const system = createSystem(defaultConfig, config)
-=======
-import useAuthStore, { initAuthSync } from "./store/authStore";
-import ProtectedRoute from './components/ProtectedRoute';
 
 
->>>>>>> 8da9127e
+
 const App = () => {
   const navigate = useNavigate();
   useEffect(() => {
@@ -58,25 +48,11 @@
 
 
   return (
-<<<<<<< HEAD
     <ChakraProvider value={system}>
-=======
-
->>>>>>> 8da9127e
     <Box minH="100vh" >
       <Navbar />
       <Routes>
         <Route path="/" element={<HomePage />} />
-<<<<<<< HEAD
-        <Route path="/booking" element={<BookingPage />} />
-        <Route path='/login' element={<LoginPage />} />
-        <Route path='/signup' element={<SignupPage />} />
-        <Route path='/inbox' element={<UserProfilePage />} />
-        <Route path='/profile' element={<UserProfilePage defaultTab="profile" />} />
-      </Routes>
-    </Box>
-    </ChakraProvider>
-=======
         <Route path="/booking" element={<ProtectedRoute><BookingPage /></ProtectedRoute>} />
         <Route path='/login' element={<LoginPage />} />
         <Route path='/signup' element={<SignupPage />} />
@@ -84,8 +60,7 @@
         <Route path='/profile' element={<ProtectedRoute><UserProfilePage defaultTab="profile" /></ProtectedRoute>} />
       </Routes>
     </Box>
-
->>>>>>> 8da9127e
+    </ChakraProvider>
   )
 }
 
