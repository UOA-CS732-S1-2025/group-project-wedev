import React, {useEffect} from 'react'
import { Box} from "@chakra-ui/react"
import { Toaster} from "@/components/ui/toaster"
import { Routes, Route ,useNavigate } from 'react-router-dom'
import HomePage from './pages/Homepage'
import BookingPage from './pages/Bookingpage'
import Navbar from './components/Navbar'
import LoginPage from './pages/LoginPage'
import SignupPage from './pages/SignupPage'
import UserProfilePage from './pages/UserProfilePage'
import useAuthStore, { initAuthSync } from "./store/authStore";
import ProtectedRoute from './components/ProtectedRoute';
import ProviderDetailPage from './pages/ProviderDetailPage';
import PaymentPage from './pages/PaymentPage';
import VerifyEmailPage from './pages/VerifyEmailPage';
import {
  ChakraProvider,
  createSystem,
  defaultConfig,
  defineConfig,
} from "@chakra-ui/react"
import { APIProvider } from "@vis.gl/react-google-maps";

const config = defineConfig({
  globalCss: {
    "html, body": {
      overscrollBehaviorY: 'none',
    },
  },
})

const system = createSystem(defaultConfig, config)



const App = () => {
  const navigate = useNavigate();
  useEffect(() => {
    const fetchUser = useAuthStore.getState().fetchCurrentUser;
    fetchUser(); // 首次加载拉取用户
    initAuthSync(fetchUser); // 跨标签页同步登录/登出
  }, []);


  useEffect(() => {
    const syncLogout = (e) => {
      if (e.key === "token" && e.newValue === null) {
        navigate("/login");
      }
    };
    window.addEventListener("storage", syncLogout);
    return () => window.removeEventListener("storage", syncLogout);
  }, [navigate]);


  return (
    <ChakraProvider value={system}>
<<<<<<< HEAD
    <Box minH="100vh" >
      <Navbar />
      <Routes>
        <Route path="/" element={<HomePage />} />
        <Route path="/booking" element={<ProtectedRoute><BookingPage /></ProtectedRoute>} />
        <Route path='/login' element={<LoginPage />} />
        <Route path='/signup' element={<SignupPage />} />
        <Route path='/inbox' element={<ProtectedRoute><UserProfilePage /></ProtectedRoute>} />
        <Route path='/profile' element={<ProtectedRoute><UserProfilePage defaultTab="profile" /></ProtectedRoute>} />
         <Route path='/providerDetail/:id' element={<ProtectedRoute><ProviderDetailPage /></ProtectedRoute>} />
         <Route path="/payment/:bookingId" element={<ProtectedRoute><PaymentPage /></ProtectedRoute>} />
         <Route path="/verify-email" element={<VerifyEmailPage />} />
      </Routes>
      <Toaster />
=======
      <APIProvider apiKey={"AIzaSyDoqQIS7SoRqv-mCcaid5cIxk7jdw2u_OE"} libraries={['places']} language="en">
        <Box minH="100vh" >
          <Navbar />
          <Routes>
            <Route path="/" element={<HomePage />} />
            <Route path="/booking" element={<ProtectedRoute><BookingPage /></ProtectedRoute>} />
            <Route path='/login' element={<LoginPage />} />
            <Route path='/signup' element={<SignupPage />} />
            <Route path='/inbox' element={<ProtectedRoute><UserProfilePage /></ProtectedRoute>} />
            <Route path='/profile' element={<ProtectedRoute><UserProfilePage defaultTab="profile" /></ProtectedRoute>} />
             <Route path='/providerDetail/:id' element={<ProtectedRoute><ProviderDetailPage /></ProtectedRoute>} />
             <Route path="/payment/:bookingId" element={<ProtectedRoute><PaymentPage /></ProtectedRoute>} />
             <Route path="/verify-email" element={<VerifyEmailPage />} />
          </Routes>
          <Toaster />
>>>>>>> c81bcc39

        </Box>
      </APIProvider>
    </ChakraProvider>
  )
}

export default App<|MERGE_RESOLUTION|>--- conflicted
+++ resolved
@@ -55,22 +55,7 @@
 
   return (
     <ChakraProvider value={system}>
-<<<<<<< HEAD
-    <Box minH="100vh" >
-      <Navbar />
-      <Routes>
-        <Route path="/" element={<HomePage />} />
-        <Route path="/booking" element={<ProtectedRoute><BookingPage /></ProtectedRoute>} />
-        <Route path='/login' element={<LoginPage />} />
-        <Route path='/signup' element={<SignupPage />} />
-        <Route path='/inbox' element={<ProtectedRoute><UserProfilePage /></ProtectedRoute>} />
-        <Route path='/profile' element={<ProtectedRoute><UserProfilePage defaultTab="profile" /></ProtectedRoute>} />
-         <Route path='/providerDetail/:id' element={<ProtectedRoute><ProviderDetailPage /></ProtectedRoute>} />
-         <Route path="/payment/:bookingId" element={<ProtectedRoute><PaymentPage /></ProtectedRoute>} />
-         <Route path="/verify-email" element={<VerifyEmailPage />} />
-      </Routes>
-      <Toaster />
-=======
+
       <APIProvider apiKey={"AIzaSyDoqQIS7SoRqv-mCcaid5cIxk7jdw2u_OE"} libraries={['places']} language="en">
         <Box minH="100vh" >
           <Navbar />
@@ -86,7 +71,7 @@
              <Route path="/verify-email" element={<VerifyEmailPage />} />
           </Routes>
           <Toaster />
->>>>>>> c81bcc39
+
 
         </Box>
       </APIProvider>
