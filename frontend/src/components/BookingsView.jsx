import React, { useEffect, useState } from "react";
import {
  Box,
  Heading,
  Text,
  Badge,
  Grid,
  VStack,
  HStack,
  Flex,
  Button,
  Separator,
  Icon,
  Tabs,
  Avatar,
  Spinner,
  Alert,
  SimpleGrid,
  CloseButton, Dialog, Portal
} from "@chakra-ui/react";
import {
  FaCalendarAlt,
  FaMapMarkerAlt,
  FaClock,
  FaUser,
  FaTools,
  FaDollarSign,
  FaExclamationCircle,
} from "react-icons/fa";
import useAuthStore from "../store/authStore";
import { format, isPast, isToday } from "date-fns";
import { useNavigate } from "react-router-dom";
import { toaster } from "@/components/ui/toaster";
import ReviewDialog from "./ReviewDialog";

// Utility function: format time
const formatTime = (dateTime) => {
  if (!dateTime) return "N/A";
  try {
    return format(new Date(dateTime), "yyyy-MM-dd HH:mm");
  } catch (e) {
    return dateTime.toString();
  }
};

// Get badge color and text based on status
const getStatusBadgeProps = (status) => {
  const statusMap = {
    pending_confirmation: { colorScheme: "yellow", text: "Pending Confirmation" },
    confirmed: { colorScheme: "green", text: "Confirmed" },
    cancelled_by_customer: { colorScheme: "red", text: "Cancelled by Customer" },
    cancelled_by_provider: { colorScheme: "red", text: "Cancelled by Provider" },
    completed: { colorScheme: "blue", text: "Completed" },
    payment_pending: { colorScheme: "orange", text: "Payment Pending" },
    paid: { colorScheme: "green", text: "Paid" },
    rescheduled_pending: { colorScheme: "purple", text: "Reschedule Pending" },
    disputed: { colorScheme: "red", text: "Disputed" },
    reviewed: { colorScheme: "purple", text: "Reviewed" },
  };
  return statusMap[status] || { colorScheme: "gray", text: status };
};

// Booking card component
const BookingCard = ({ booking, isCustomer, onStatusChange }) => {
  const otherParty = isCustomer ? booking.provider : booking.customer;
  const statusProps = getStatusBadgeProps(booking.status);
  const isPastBooking = isPast(new Date(booking.endTime));
  const isTodayBooking = isToday(new Date(booking.startTime));
<<<<<<< HEAD
  const [isConfirming, setIsConfirming] = useState(false);
=======
  const [reviewOpen, setReviewOpen] = useState(false);
>>>>>>> 3a46fbe7

  // Actions available to customer (based on booking status)
  const customerActions = () => {
    if (
      booking.status === "pending_confirmation" ||
      booking.status === "confirmed"
    ) {
      return (
        <Button
          size="sm"
          colorScheme="red"
          onClick={() => onStatusChange(booking._id, "cancelled_by_customer")}
        >
          Cancel Booking
        </Button>
      );
    } else if (booking.status === "completed") {
      return (
        <Dialog.Root open={reviewOpen} onOpenChange={setReviewOpen}>
          <Dialog.Trigger asChild>
            <Button
              size="sm"
              colorScheme="purple"
              onClick={() => setReviewOpen(true)}
            >
              Review Service
            </Button>
          </Dialog.Trigger>
          <Portal>
            <Dialog.Backdrop />
            <Dialog.Positioner>
              <Dialog.Content>
                <Dialog.Header>
                  <Dialog.Title>Review Service</Dialog.Title>
                </Dialog.Header>
                <Dialog.Body>
                  <ReviewDialog
                    bookingId={booking._id}
                    providerId={booking.provider._id}
                    onSuccess={() => {
                      setReviewOpen(false);
                      onStatusChange(booking._id, "reviewed");
                    }}
                  />
                </Dialog.Body>
                <Dialog.Footer />
                <Dialog.CloseTrigger asChild>
                  <CloseButton size="sm" />
                </Dialog.CloseTrigger>
              </Dialog.Content>
            </Dialog.Positioner>
          </Portal>
        </Dialog.Root>
      );
    }
    return null;
  };

  // Actions available to service provider (based on booking status)
  const providerActions = () => {
    switch (booking.status) {
      case "pending_confirmation":
        return (
          <HStack spacing={3}>
            <Button
              size="sm"
              colorScheme="green"
              isLoading={isConfirming}
              loadingText="Confirming"
              onClick={async  ()  => {
              setIsConfirming(true);
              await onStatusChange(booking._id, "confirmed");

              try {
                const res = await fetch("/api/payments", {
                  method: "POST",
                  headers: {
                    "Content-Type": "application/json",
                    Authorization: `Bearer ${localStorage.getItem("token")}`,
                  },
                  body: JSON.stringify({
                    customer: booking.customer._id,
                    provider: booking.provider._id,
                    booking: booking._id,
                    amount: booking.hourlyRate,
                    method: "credit_card",
                    status: "pending",
                  }),
                });

                if (!res.ok) throw new Error("Failed to create payment");
              } catch (err) {
                
              }
              finally{
                setIsConfirming(false);
              }
            }}
            >
              Confirm
            </Button>
            <Button
              size="sm"
              colorScheme="red"
              onClick={() => onStatusChange(booking._id, "cancelled_by_provider")}
            >
              Decline
            </Button>
          </HStack>
        );
      case "confirmed":
        return (
          <HStack spacing={3}>
            <Button
              size="sm"
              colorScheme="blue"
              onClick={() => onStatusChange(booking._id, "completed")}
            >
              Mark as Finished
            </Button>
            <Button
              size="sm"
              colorScheme="red"
              onClick={() => onStatusChange(booking._id, "cancelled_by_provider")}
            >
              Cancel Booking
            </Button>
          </HStack>
        );
      default:
        return null;
    }
  };

  return (
    <Box
      p={5}
      borderWidth="1px"
      borderRadius="lg"
      boxShadow="md"
      bg="white"
      position="relative"
      _hover={{ boxShadow: "lg", transform: "translateY(-2px)" }}
      transition="all 0.2s"
      
    >
      {/* Status badge - top right */}
      <Badge
        colorScheme={statusProps.colorScheme}
        position="absolute"
        top={2}
        right={2}
        fontSize="0.8em"
        px={2}
        py={1}
        borderRadius="full"
      >
        {statusProps.text}
      </Badge>

      {/* Today marker */}
      {isTodayBooking && (
        <Badge
          colorScheme="blue"
          position="absolute"
          top={2}
          left={2}
          fontSize="0.8em"
          px={2}
          py={1}
          borderRadius="full"
        >
          Today
        </Badge>
      )}

      <VStack align="start" spacing={4} pt={7}>
        {/* Service type */}
        <Heading size="md">
          <Icon as={FaTools} mr={2} color="blue.500" />
          {booking.serviceType}
        </Heading>

        {/* User/provider information */}
        <HStack spacing={3}>
          <Avatar.Root>
            <Avatar.Image src={otherParty?.profilePictureUrl || null} />
          </Avatar.Root>
          <VStack align="start" spacing={0}>
            <Text fontWeight="bold">{isCustomer ? "Service Provider" : "Customer"}</Text>
            <Text fontSize="sm">{otherParty?.username || "Unknown User"}</Text>
          </VStack>
        </HStack>

        <Separator />

        {/* Booking time */}
        <HStack spacing={3}>
          <Icon as={FaCalendarAlt} color="gray.500" />
          <Text fontSize="sm">
            {formatTime(booking.startTime)}
          </Text>
        </HStack>

        {/* Address information */}
        {booking.serviceAddress && (
          <HStack spacing={3}>
            <Icon as={FaMapMarkerAlt} color="gray.500" />
            <Text fontSize="sm">
              {[
                booking.serviceAddress.street,
                booking.serviceAddress.city,
                booking.serviceAddress.postalCode,
              ]
                .filter(Boolean)
                .join(", ")}
            </Text>
          </HStack>
        )}

        {/* Cost information */}
        <HStack spacing={3}>
          <Icon as={FaDollarSign} color="gray.500" />
          <Text fontSize="sm">
            ${booking.hourlyRate}/hr
          </Text>
        </HStack>

        {/* Notes */}
        {booking.notes && (
          <Box mt={2} p={3} bg="gray.50" w="100%" borderRadius="md">
            <Text fontSize="sm" fontStyle="italic">
              Notes: {booking.notes}
            </Text>
          </Box>
        )}

        {/* Action buttons area */}
        <Flex w="100%" justify="flex-end" mt={3}>
          {isCustomer ? customerActions() : providerActions()}
        </Flex>
      </VStack>
    </Box>
  );
};

// Main component
const BookingsView = () => {
  const { user } = useAuthStore();
  const [bookings, setBookings] = useState([]);
  const [isLoading, setIsLoading] = useState(true);
  const [error, setError] = useState(null);
  const [activeTab, setActiveTab] = useState("all"); // 'all', 'upcoming', 'past'
  const navigate = useNavigate();
  
  // Determine user role (simplified - in a real app this would come from auth store)
  const userRole = user?.role || "customer"; // Default to customer if role not specified

  // Fetch bookings
  useEffect(() => {
    const fetchBookings = async () => {
      if (!user?._id) {
        setIsLoading(false);
        return;
      }

      setIsLoading(true);
      setError(null);

      try {
        // Get booking data based on user role
        const endpoint = user.role === 'provider' ? '/api/bookings/provider-bookings' : '/api/bookings/my-bookings';
        
        const response = await fetch(endpoint, {
          headers: {
            'Authorization': `Bearer ${localStorage.getItem('token')}`
          }
        });
        
        if (!response.ok) {
          throw new Error(`Failed to fetch bookings: ${response.status}`);
        }
        
        const data = await response.json();
        
        if (!data.success) {
          throw new Error(data.message || 'Failed to fetch bookings');
        }
        
        setBookings(data.bookings || []);
      } catch (error) {
        console.error("Error fetching bookings:", error);
        setError(error.message || "Could not load bookings. Please try again.");
      } finally {
        setIsLoading(false);
      }
    };

    fetchBookings();
  }, [user]);

  // Filter bookings based on active tab
  const filteredBookings = bookings.filter((booking) => {
    const bookingDate = new Date(booking.startTime);
    if (activeTab === "upcoming") {
      return !isPast(bookingDate);
    } else if (activeTab === "past") {
      return isPast(bookingDate);
    }
    return true; // 'all' tab
  });

  // Sort bookings by start time from earliest to latest
  const sortedBookings = [...filteredBookings].sort((a, b) => {
    return new Date(a.startTime) - new Date(b.startTime);
  });

  // Filter bookings based on user role
  const asCustomerBookings = sortedBookings.filter(
    (booking) => booking.customer._id === user?._id
  );
  const asProviderBookings = sortedBookings.filter(
    (booking) => booking.provider._id === user?._id
  );

  // Handle status change function
  const handleStatusChange = async (bookingId, newStatus) => {
    try {
      // Call API to update booking status
      const response = await fetch(`/api/bookings/${bookingId}/status`, {
        method: 'PATCH',
        headers: {
          'Content-Type': 'application/json',
          'Authorization': `Bearer ${localStorage.getItem('token')}`
        },
        body: JSON.stringify({ status: newStatus })
      });
      
      if (!response.ok) {
        throw new Error(`Failed to update status: ${response.status}`);
      }
      
      const data = await response.json();
      
      if (!data.success) {
        throw new Error(data.message || 'Failed to update booking status');
      }
      
      // Update local state
      setBookings(
        bookings.map((booking) =>
          booking._id === bookingId ? { ...booking, status: newStatus } : booking
        )
      );

      toaster.create({
        title: "Status Updated",
        description: `Booking is now ${getStatusBadgeProps(newStatus).text}`,
      });
    } catch (error) {
      toaster.create({
        title: "Update Failed",
        description: error.message || "Could not update booking status. Please try again.",
      });
    }
  };

  if (isLoading) {
    return (
      <Box textAlign="center" my={10}>
        <Spinner size="xl" color="blue.500" />
        <Text mt={4}>Loading bookings...</Text>
      </Box>
    );
  }

  if (error) {
    return (
      <Alert status="error" borderRadius="md" my={5}>
        <Alert.Icon />
        <Alert.Title mr={2}>Loading Failed</Alert.Title>
        <Alert.Description>{error}</Alert.Description>
      </Alert>
    );
  }

  if (!user) {
    return (
      <Alert status="warning" borderRadius="md" my={5}>
        <Icon as={FaExclamationCircle} mr={2} />
        <Alert.Title mr={2}>Login Required</Alert.Title>
        <Alert.Description>Please login to view your bookings.</Alert.Description>
        <Button ml={4} onClick={() => navigate("/login")}>
          Login
        </Button>
      </Alert>
    );
  }

  // No bookings found message
  const noBookingsMessage = (role) => (
    <Box p={5} textAlign="center">
      <Heading size="md" mb={4}>
        No Bookings Found
      </Heading>
      <Text mb={4}>You don't have any bookings yet.</Text>
      {role === "customer" && (
        <Button colorScheme="blue" onClick={() => navigate("/booking")}>
          Book a Service
        </Button>
      )}
    </Box>
  );

  return (
    <Box p={4}>
      <Heading size="lg" mb={6}>
        My Bookings
      </Heading>

      {/* Tab controls */}
      <Tabs.Root defaultValue="all" mb={6}>
        <Tabs.List>
          <Tabs.Trigger value="all" onClick={() => setActiveTab("all")}>
            All
          </Tabs.Trigger>
          <Tabs.Trigger
            value="upcoming"
            onClick={() => setActiveTab("upcoming")}
          >
            Upcoming
          </Tabs.Trigger>
          <Tabs.Trigger value="past" onClick={() => setActiveTab("past")}>
            Past
          </Tabs.Trigger>
          <Tabs.Indicator />
        </Tabs.List>
      </Tabs.Root>

      {/* Display bookings based on user role */}
      {userRole === "customer" ? (
        // Customer view
        <Box mb={10}>
          <Heading size="md" mb={5}>
            Services I Booked
          </Heading>
          {asCustomerBookings.length > 0 ? (
            <SimpleGrid columns={{ base: 1, md: 2, lg: 3 }} gap={6}>
              {asCustomerBookings.map((booking) => (
                <BookingCard
                  key={booking._id}
                  booking={booking}
                  isCustomer={true}
                  onStatusChange={handleStatusChange}
                />
              ))}
            </SimpleGrid>
          ) : (
            noBookingsMessage("customer")
          )}
        </Box>
      ) : (
        // Provider view
        <Box mb={10}>
          <Heading size="md" mb={5}>
            Bookings I Received
          </Heading>
          {asProviderBookings.length > 0 ? (
            <SimpleGrid columns={{ base: 1, md: 2, lg: 3 }} gap={6}>
              {asProviderBookings.map((booking) => (
                <BookingCard
                  key={booking._id}
                  booking={booking}
                  isCustomer={false}
                  onStatusChange={handleStatusChange}
                />
              ))}
            </SimpleGrid>
          ) : (
            noBookingsMessage("provider")
          )}
        </Box>
      )}
    </Box>
  );
};

export default BookingsView;<|MERGE_RESOLUTION|>--- conflicted
+++ resolved
@@ -66,11 +66,9 @@
   const statusProps = getStatusBadgeProps(booking.status);
   const isPastBooking = isPast(new Date(booking.endTime));
   const isTodayBooking = isToday(new Date(booking.startTime));
-<<<<<<< HEAD
   const [isConfirming, setIsConfirming] = useState(false);
-=======
   const [reviewOpen, setReviewOpen] = useState(false);
->>>>>>> 3a46fbe7
+
 
   // Actions available to customer (based on booking status)
   const customerActions = () => {
