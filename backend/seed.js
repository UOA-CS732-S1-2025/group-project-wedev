<<<<<<< HEAD
import mongoose from 'mongoose';
import Conversation from './models/conversation.model.js';
import Message from './models/message.model.js';
import User from './models/user.model.js'; // 按你实际路径调整
=======
import mongoose from "mongoose";
import User from "./models/user.model.js";
>>>>>>> fca76d4c

async function seedUsers() {
  try {
    await mongoose.connect("mongodb+srv://wedev:d4bw4kWtwckH4Ck2@wedev732.9ja99.mongodb.net/sample_mflix?retryWrites=true&w=majority&appName=wedev732");

    console.log("MongoDB connected");

    // 注意：不再删除现有用户
    console.log("Adding new test users while preserving existing ones");

    const profileBase = "https://avatar.iran.liara.run/public";

    // 服务类型列表，用于创建多样化的服务提供者
    const serviceTypes = [
      "Plumbing", 
      "Garden & Lawn Care", 
      "Home Repairs", 
      "Painting", 
      "House Cleaning", 
      "Appliance Repair"
    ];

    // 生成随机的周可用时间
    const generateWeeklyAvailability = () => {
      const availability = [];
      // 随机选择3-6天可用
      const availableDays = [...Array(7).keys()].sort(() => 0.5 - Math.random()).slice(0, 3 + Math.floor(Math.random() * 4));
      
      for (const day of availableDays) {
        // 不同的开始和结束时间
        const startHour = 8 + Math.floor(Math.random() * 4); // 8am to 11am
        const endHour = 16 + Math.floor(Math.random() * 6); // 4pm to 9pm
        
        availability.push({
          dayOfWeek: day,
          startTime: `${startHour.toString().padStart(2, '0')}:00`,
          endTime: `${endHour.toString().padStart(2, '0')}:00`,
          isAvailable: true
        });
      }
      
      return availability;
    };

    // 生成特殊日期
    const generateSpecialDates = () => {
      const specialDates = [];
      const today = new Date();
      
      // 添加1-3个特殊日期
      for (let i = 0; i < 1 + Math.floor(Math.random() * 3); i++) {
        // 在未来30天内的随机日期
        const futureDate = new Date(today);
        futureDate.setDate(today.getDate() + Math.floor(Math.random() * 30));
        
        specialDates.push({
          date: futureDate,
          isAvailable: Math.random() > 0.3, // 70% 概率可用
          startTime: "09:00",
          endTime: "18:00"
        });
      }
      
      return specialDates;
    };

    // 生成日期范围（通常用于不可用期间，如假期）
    const generateDateRanges = () => {
      const dateRanges = [];
      const today = new Date();
      
      // 50%的几率有不可用日期范围
      if (Math.random() > 0.5) {
        const startDate = new Date(today);
        startDate.setDate(today.getDate() + 40 + Math.floor(Math.random() * 20)); // 40-60天后开始
        
        const endDate = new Date(startDate);
        endDate.setDate(startDate.getDate() + 3 + Math.floor(Math.random() * 11)); // 3-14天假期
        
        dateRanges.push({
          startDate: startDate,
          endDate: endDate,
          isAvailable: false // 假期不可用
        });
      }
      
      return dateRanges;
    };

    // 创建20个Auckland的provider用户
    const aucklandProviders = Array.from({ length: 20 }, (_, i) => {
      const serviceTypeIndex = i % serviceTypes.length;
      return {
        username: `akl_provider${i + 1}`,
        email: `akl_provider${i + 1}@example.com`,
        password: `hashed_akl_provider_pass${i + 1}`, // 实际应用中应该使用bcrypt加密
        role: "provider",
        firstName: `Provider${i + 1}`,
        lastName: `Auckland${i + 1}`,
        phoneNumber: `64210${100000 + i}`,
        profilePictureUrl: `${profileBase}`,
        address: {
          street: `${100 + i} Queen Street`,
          city: "Auckland", // 所有用户都在Auckland
          state: "Auckland",
          postalCode: `10${i.toString().padStart(2, '0')}`,
          country: "New Zealand",
        },
        serviceType: serviceTypes[serviceTypeIndex],
        bio: `Professional ${serviceTypes[serviceTypeIndex].toLowerCase()} service provider with ${2 + i % 10} years of experience in Auckland.`,
        location: {
          type: "Point",
          // Auckland大致坐标 (174.7633, -36.8485) 周围随机分布
          coordinates: [174.7633 + (Math.random() * 0.1 - 0.05), -36.8485 + (Math.random() * 0.1 - 0.05)],
        },
        hourlyRate: 25 + (i % 10) * 5, // $25-$70/hr
        availability: generateWeeklyAvailability(),
        specialDates: generateSpecialDates(),
        dateRanges: generateDateRanges(),
        portfolioMedia: [
          {
            type: "image",
            url: `${profileBase}`,
            caption: `${serviceTypes[serviceTypeIndex]} work sample`,
          },
        ],
        averageRating: 3 + (Math.random() * 2).toFixed(1), // 3.0-5.0 rating
        reviewCount: 5 + Math.floor(Math.random() * 50), // 5-55 reviews
      };
    });

    // 插入新用户，不删除旧用户
    await User.insertMany(aucklandProviders);

    console.log("Added 20 new Auckland service providers successfully!");
    process.exit();
  } catch (err) {
    console.error("Error inserting users:", err);
    process.exit(1);
  }
}


async function seedMessages() {
  try{
    await mongoose.connect('mongodb+srv://wedev:d4bw4kWtwckH4Ck2@wedev732.9ja99.mongodb.net/sample_mflix?retryWrites=true&w=majority&appName=wedev732');

    console.log('MongoDB connected');
    // data clear
    // await User.deleteMany({});
    // await Conversation.deleteMany({});
    // await Message.deleteMany({});

    const userA = await User.create({
      username: 'usera',
      email: 'usera@example.com',
      password: 'hashedpassword1', 
      role: 'customer',
      firstName: 'user',
      lastName: 'a',
    });

    const userB = await User.create({
      username: 'userb',
      email: 'userb@example.com',
      password: 'hashedpassword2',
      role: 'provider',
      firstName: 'user',
      lastName: 'b',
    });

    //  create conversation
    const conversation = await Conversation.create({
      participants: [userA._id, userB._id],
      lastMessageTimestamp: new Date(),
    });

    //  create message
    const messages = await Message.insertMany([
      {
        conversation: conversation._id,
        sender: userA._id,
        content: 'Hi Bob, I’m interested in your service.',
        isRead: false,
      },
      {
        conversation: conversation._id,
        sender: userB._id,
        content: 'Hi Alice, thanks for reaching out! Let’s discuss further.',
        isRead: false,
      },
    ]);

    //  upload Conversation last time
    conversation.lastMessageTimestamp = messages[messages.length - 1].createdAt;
    await conversation.save();


    process.exit();
  }catch (err) {
    console.error('Error inserting users:', err);
    process.exit(1);
  }

}

//seedUsers();
seedMessages();<|MERGE_RESOLUTION|>--- conflicted
+++ resolved
@@ -1,12 +1,9 @@
-<<<<<<< HEAD
+
 import mongoose from 'mongoose';
 import Conversation from './models/conversation.model.js';
 import Message from './models/message.model.js';
 import User from './models/user.model.js'; // 按你实际路径调整
-=======
-import mongoose from "mongoose";
-import User from "./models/user.model.js";
->>>>>>> fca76d4c
+
 
 async function seedUsers() {
   try {
