import User from "../models/user.model.js";



<<<<<<< HEAD
//This controller needs to be refactored. 
//user is used for operations that do not require an authenticated administrator identity, 
//and user.admin is used for operations that require an authenticated administrator identity

//Andy's Advice
//GET  users/me  =>  Get the currently logged in user through token
//POST  users/me  =>  Modify your own information (such as contact information, profile picture)

// export const createUser = async (req, res) => {
//     const user = req.body;
//     const newUser = new User(user);
//     console.log(newUser);
//     try {
//         await newUser.save();
//         res.status(201).json({
//             success: true,
//             message: "User created successfully",
//             user: newUser
//         });
//     } catch (error) {
//         console.error('Error saving user:', error);
//         res.status(500).json({ 
//             message: "Internal server error", 
//             error: error.message 
//         });
//     }
// };

// export const getUsers = async (req, res) => {
//     try {
//         const users = await User.find();
//         res.status(200).json({
//             success: true,
//             message: "Users fetched successfully",
//             users
//         });
//     } catch (error) {
//         console.error('Error fetching users:', error);
//         res.status(500).json({ 
//             message: "Internal server error", 
//             error: error.message 
//         });
//     }
// };

// export const deleteUser = async (req, res) => {
//     const { id } = req.params;
//     try {
//         await User.findByIdAndDelete(id);
//         res.status(200).json({
//             success: true, 
//             message: "User deleted successfully"
//         });
//     } catch (error) {
//         console.error('Error deleting user:', error);
//         res.status(500).json({ 
//             message: "Internal server error", 
//             error: error.message 
//         });
//     }
// };
=======
export const getProviders = async (req, res) => {
    try {
        const providers = await User.find({ role: "provider" });
        res.status(200).json({
            success: true,
            message: "Providers fetched successfully",
            providers
        });
    } catch (error) {
        console.error('Error fetching providers:', error);
        res.status(500).json({ 
            message: "Internal server error", 
            error: error.message 
        });
    }
};

export const deleteUser = async (req, res) => {
    const { id } = req.params;
    try {
        await User.findByIdAndDelete(id);
        res.status(200).json({
            success: true, 
            message: "User deleted successfully"
        });
    } catch (error) {
        console.error('Error deleting user:', error);
        res.status(500).json({ 
            message: "Internal server error", 
            error: error.message 
        });
    }
};

export const searchProviders = async (req, res) => {
    try {
        const { serviceType, location, date } = req.body;
        
        // Build the query - always search for providers
        const query = { role: "provider" };
        
        // Filter by service type if provided
        if (serviceType) {
            query.serviceType = serviceType;
        }
        
        // Filter by location if provided
        if (location && location.city) {
            query["address.city"] = location.city;
        }
        
        // Filter by date availability if provided
        if (date) {
            const searchDate = new Date(date);
            const dayOfWeek = searchDate.getDay(); // 0-6 (Sunday to Saturday)
            
            // Complex query for availability
            query.$or = [
                // Check if provider has weekly availability for this day of week
                {
                    availability: {
                        $elemMatch: {
                            dayOfWeek: dayOfWeek,
                            isAvailable: true
                        }
                    },
                    // And doesn't have a special unavailable day for this date
                    "specialDates": {
                        $not: {
                            $elemMatch: {
                                date: {
                                    $gte: new Date(searchDate.setHours(0,0,0,0)),
                                    $lt: new Date(searchDate.setHours(23,59,59,999))
                                },
                                isAvailable: false
                            }
                        }
                    }
                },
                // OR has this date specifically marked as available
                {
                    "specialDates": {
                        $elemMatch: {
                            date: {
                                $gte: new Date(searchDate.setHours(0,0,0,0)),
                                $lt: new Date(searchDate.setHours(23,59,59,999))
                            },
                            isAvailable: true
                        }
                    }
                }
            ];
            
            // Exclude providers who have this date in an unavailable date range
            query["dateRanges"] = {
                $not: {
                    $elemMatch: {
                        startDate: { $lte: searchDate },
                        endDate: { $gte: searchDate },
                        isAvailable: false
                    }
                }
            };
        }

        const providers = await User.find(query);
        
        res.status(200).json({ providers });
    } catch (error) {
        res.status(500).json({ message: "Error searching providers", error: error.message });
    }
};
>>>>>>> fe86f536
<|MERGE_RESOLUTION|>--- conflicted
+++ resolved
@@ -1,8 +1,9 @@
 import User from "../models/user.model.js";
+import mongoose from "mongoose";
 
 
 
-<<<<<<< HEAD
+
 //This controller needs to be refactored. 
 //user is used for operations that do not require an authenticated administrator identity, 
 //and user.admin is used for operations that require an authenticated administrator identity
@@ -64,7 +65,11 @@
 //         });
 //     }
 // };
-=======
+
+
+
+
+
 export const getProviders = async (req, res) => {
     try {
         const providers = await User.find({ role: "provider" });
@@ -82,22 +87,6 @@
     }
 };
 
-export const deleteUser = async (req, res) => {
-    const { id } = req.params;
-    try {
-        await User.findByIdAndDelete(id);
-        res.status(200).json({
-            success: true, 
-            message: "User deleted successfully"
-        });
-    } catch (error) {
-        console.error('Error deleting user:', error);
-        res.status(500).json({ 
-            message: "Internal server error", 
-            error: error.message 
-        });
-    }
-};
 
 export const searchProviders = async (req, res) => {
     try {
@@ -177,4 +166,3 @@
         res.status(500).json({ message: "Error searching providers", error: error.message });
     }
 };
->>>>>>> fe86f536
