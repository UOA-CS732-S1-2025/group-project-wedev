# Urban Ease - Home Service Web Application


<<<<<<< HEAD
Your team members are:
- Cheng Li _(cli807@aucklanduni.ac.nz)_
- Yunfei Xu _(yxu378@aucklanduni.ac.nz)_
- Wenzhe Pang _(wpan273@aucklanduni.ac.nz)_
- Ashutosh Singh _(nisa367@aucklanduni.ac.nz)_
- Zoe Zhong _(pzho670@aucklanduni.ac.nz)_
- Yi Ji _(yji850@aucklanduni.ac.nz)_
- Meize Zhou _(mzho097@aucklanduni.ac.nz)_
=======
>>>>>>> 4fc5a9fa

<p align="center">
  <img src="./Urban_Ease_logo.png" alt="Urban Ease Logo" width="200"/><br>
  🚀 <strong>Urban Ease is now live!</strong><br>
  Explore the full application here:<br>
  <a href="https://wedev-liard.vercel.app/" target="_blank">
    Urban Ease
  </a>
</p>



## About Urban Ease

Urban Ease is a full-stack service booking platform that allows users to register as service providers or service consumers. Consumers can browse services, book appointments, and make payments, while service providers can manage bookings and receive payments. The platform also provides real-time messaging functionality, allowing communication between users, as well as a review and reporting system.

## Team Members

| Name           | Email                        | Role
|----------------|------------------------------|------
| Cheng Li       | cli807@aucklanduni.ac.nz     | Full-Stack
| Yunfei Xu      | yxu378@aucklanduni.ac.nz     | Backend
| Wenzhe Pang    | wpan273@aucklanduni.ac.nz    | Full-Stack
| Ashutosh Singh | nisa367@aucklanduni.ac.nz    | Frontend
| Zoe Zhong      | pzho670@aucklanduni.ac.nz    | Backend
| Yi Ji          | yji850@aucklanduni.ac.nz     | Backend
| Meize Zhou     | mzho097@aucklanduni.ac.nz    | Frontend



## Features

### User Management
- User registration and login
- Email verification
- User profile management
- Authentication and authorization

### Services and Bookings
- Service browsing and search
- Booking creation and management
- Booking status tracking
- Schedule management

### Messaging System
- Real-time messaging between users
- Conversation management
- Unread message notifications

### Payment System
- Secure payment processing
- Transaction history
- Payment status management

### Reviews and Reports
- Service review submission
- Issue reporting
- Review management

### Admin Features
- User management
- Booking monitoring
- Payment monitoring
- Report handling

## Technology Stack

### Frontend
- **React 19** - Latest version of the React UI library
- **React Router v7** - For page routing management
- **Chakra UI v3** - Component library providing modern, customizable UI components
- **Zustand** - Lightweight state management library
- **Axios** - HTTP client for API request handling
- **Vite** - Fast frontend build tool
- **Vitest** - Unit testing framework
- **@vis.gl/react-google-maps** - Google Maps integration library
- **date-fns** - Date handling utility library
- **react-hot-toast** - Notification toast component

### Backend
- **Node.js** - Runtime environment
- **Express** - Web framework
- **MongoDB** - Database
- **Mongoose** - Object Data Modeling
- **JWT** - Authentication
- **Bcrypt** - Password hashing
- **Nodemailer** - Email service

## Installation Guide

### Prerequisites
- Node.js (latest LTS version recommended)
- MongoDB instance (local or Atlas)

### Installation Steps

1. Clone the repository
```bash
git clone https://github.com/UOA-CS732-S1-2025/group-project-wedev.git
cd group-project-wedev
```

2. Set up environment variables

Update the `.env` file in the backend directory with necessary environment variables:
```
MONGO_URI=your_mongodb_connection_string

JWT_SECRET=your_jwt_secret

EMAIL_USER=your_email_user
EMAIL_PASS=your_email_password
EMAIL_FROM="sender name" <your_email_address>
```
 
Update the `.env` file in the frontend directory with necessary environment variables:

```
GOOGLE_MAPS_API_KEY=<your_google_maps_api_key>
```

3. Install backend dependencies
```bash
cd backend
npm install
```

4. Install frontend dependencies
```bash
cd frontend
npm install
```

## Usage Guide

### Development Mode

1. Start the backend server
```bash
cd backend
npm run dev
```

2. Start the frontend development server
```bash
cd frontend
npm run dev
```

The frontend will run at http://localhost:5173
The backend will run at http://localhost:3000

### Testing

Run backend tests
```bash
cd backend
npm test
```

Run frontend tests
```bash
cd frontend
npm test
```

## API Documentation

Detailed API documentation can be found in [backend/Readme.md](./backend/README.md), including information about messages, conversations, and other endpoints.

## Frontend Guide

The frontend is a React-based interface built with Vite and Chakra UI. It communicates with the backend via RESTful APIs. For implementation details and developer setup instructions, see [frontend/Readme.md](./frontend/README.md)


<<<<<<< HEAD
![](./WeDev.png)


#  Urban Ease – Home Service Web Application

# About Urban Ease
Urban Ease is a full-stack web application that connects urban residents with professional service providers for household needs such as cleaning, gardening, plumbing, painting, and House Repair. Our platform offers a convenient and synchronized booking system designed with urban users' busy lifestyles in mind.

---

# Key Differentiators
1. Unified multi-service booking
2. Real-time progress tracking
3. Multiple service provider
4. Real time Chat

---

# Features
- User login
- Role-based login system
- Interactive homepage with filtering
- Service booking & provider matching (with maps)
- Review and rating system
- Profile and order history

# Other services
- Availability-based scheduling
- Admin dashboard
- Payment integration



---

# Testing
- Manual Testing: Conducted on key flows such as login, booking, provider matching, and feedback submission.
- Unit Tests (Partial): Basic backend route tests with Jest.
- Tools Used: Postman (API testing), Chrome DevTools (UI testing)

---

# Design Thinking & UX
We followed a design thinking approach:
- Empathize & Define**: Interviewed users to identify pain points with existing services
- Ideate: Brainstormed solutions and mapped journeys
- Prototype: Created low- and high-fidelity mockups (available in `/design`)
- Test: Conducted peer reviews and sprint feedback cycles
-  Used canva for Logo and bob desgine
UI Libraries Used: Chakra UI + custom CSS

---

# Beyond Course Learning
We explored:
- AWS Cognito: Although we attempted to integrate AWS Cognito for secure user authentication, due to configuration complexity and time limitations, we were unable to successfully complete the full integration. We instead used a custom authentication flow to support user login and registration.(Ps. We have copleted but due to time and different structure we are not able tpo implement )
- AWS S3: we stored our images used for application in s3 bucket
- Google Maps API: For real-time provider selection


---

# Code Quality & Best Practices
- React Hooks + Component-based architecture
- Modular backend structure (MVC)
- Secure credential management via `.env`
- Peer-reviewed pull requests on GitHub
- ESLint + Prettier configuration

---

# Project Management
- Agile workflow (4 Sprints)
- Weekly meetings (Google Meet)
- Daily task tracking (Notion)
- Communication (WhatsApp + GitHub Issues)

---

# Git Workflow
- Feature branching + Development/Main branches
- Regular commits with clear messages
- Peer code review required before merge

---

# Deployment

- Frontend
- Backend
- Database
- Media: AWS S3

---

# Risks and Mitigation
| Risk | Solution |
|------|----------|
| Time Constraints | Buffer time in schedule, daily tracking |
| Changing Requirements | Early market research, modular architecture |
| Communication Gaps | Weekly syncs, shared documentation |
| Technical Bottlenecks | Feasibility checks, peer reviews |

---

# Future Improvements
- AI  Real-time chat
- Provider background verification
- Full AWS Cognito integration
- Mobile app integration
- Admin analytics dashboard
- AI tool implemetaion
- Adding other services
---

## How to Run Locally

# Clone project
git clone
# Frontend setup
cd frontend
npm install
npm run dev

# Backend setup
cd backend
npm install
npm run start


---

# Meeting Minutes
We held weekly meetings(Along with that we also scheduled meeting some times individaly for working on same branch)to track progress, resolve issues, and assign tasks. Documentation includes:
Wiki link
https://github.com/UOA-CS732-S1-2025/group-project-wedev.wiki.git
=======
>>>>>>> 4fc5a9fa
<|MERGE_RESOLUTION|>--- conflicted
+++ resolved
@@ -1,17 +1,6 @@
 # Urban Ease - Home Service Web Application
 
 
-<<<<<<< HEAD
-Your team members are:
-- Cheng Li _(cli807@aucklanduni.ac.nz)_
-- Yunfei Xu _(yxu378@aucklanduni.ac.nz)_
-- Wenzhe Pang _(wpan273@aucklanduni.ac.nz)_
-- Ashutosh Singh _(nisa367@aucklanduni.ac.nz)_
-- Zoe Zhong _(pzho670@aucklanduni.ac.nz)_
-- Yi Ji _(yji850@aucklanduni.ac.nz)_
-- Meize Zhou _(mzho097@aucklanduni.ac.nz)_
-=======
->>>>>>> 4fc5a9fa
 
 <p align="center">
   <img src="./Urban_Ease_logo.png" alt="Urban Ease Logo" width="200"/><br>
@@ -187,142 +176,3 @@
 The frontend is a React-based interface built with Vite and Chakra UI. It communicates with the backend via RESTful APIs. For implementation details and developer setup instructions, see [frontend/Readme.md](./frontend/README.md)
 
 
-<<<<<<< HEAD
-![](./WeDev.png)
-
-
-#  Urban Ease – Home Service Web Application
-
-# About Urban Ease
-Urban Ease is a full-stack web application that connects urban residents with professional service providers for household needs such as cleaning, gardening, plumbing, painting, and House Repair. Our platform offers a convenient and synchronized booking system designed with urban users' busy lifestyles in mind.
-
----
-
-# Key Differentiators
-1. Unified multi-service booking
-2. Real-time progress tracking
-3. Multiple service provider
-4. Real time Chat
-
----
-
-# Features
-- User login
-- Role-based login system
-- Interactive homepage with filtering
-- Service booking & provider matching (with maps)
-- Review and rating system
-- Profile and order history
-
-# Other services
-- Availability-based scheduling
-- Admin dashboard
-- Payment integration
-
-
-
----
-
-# Testing
-- Manual Testing: Conducted on key flows such as login, booking, provider matching, and feedback submission.
-- Unit Tests (Partial): Basic backend route tests with Jest.
-- Tools Used: Postman (API testing), Chrome DevTools (UI testing)
-
----
-
-# Design Thinking & UX
-We followed a design thinking approach:
-- Empathize & Define**: Interviewed users to identify pain points with existing services
-- Ideate: Brainstormed solutions and mapped journeys
-- Prototype: Created low- and high-fidelity mockups (available in `/design`)
-- Test: Conducted peer reviews and sprint feedback cycles
--  Used canva for Logo and bob desgine
-UI Libraries Used: Chakra UI + custom CSS
-
----
-
-# Beyond Course Learning
-We explored:
-- AWS Cognito: Although we attempted to integrate AWS Cognito for secure user authentication, due to configuration complexity and time limitations, we were unable to successfully complete the full integration. We instead used a custom authentication flow to support user login and registration.(Ps. We have copleted but due to time and different structure we are not able tpo implement )
-- AWS S3: we stored our images used for application in s3 bucket
-- Google Maps API: For real-time provider selection
-
-
----
-
-# Code Quality & Best Practices
-- React Hooks + Component-based architecture
-- Modular backend structure (MVC)
-- Secure credential management via `.env`
-- Peer-reviewed pull requests on GitHub
-- ESLint + Prettier configuration
-
----
-
-# Project Management
-- Agile workflow (4 Sprints)
-- Weekly meetings (Google Meet)
-- Daily task tracking (Notion)
-- Communication (WhatsApp + GitHub Issues)
-
----
-
-# Git Workflow
-- Feature branching + Development/Main branches
-- Regular commits with clear messages
-- Peer code review required before merge
-
----
-
-# Deployment
-
-- Frontend
-- Backend
-- Database
-- Media: AWS S3
-
----
-
-# Risks and Mitigation
-| Risk | Solution |
-|------|----------|
-| Time Constraints | Buffer time in schedule, daily tracking |
-| Changing Requirements | Early market research, modular architecture |
-| Communication Gaps | Weekly syncs, shared documentation |
-| Technical Bottlenecks | Feasibility checks, peer reviews |
-
----
-
-# Future Improvements
-- AI  Real-time chat
-- Provider background verification
-- Full AWS Cognito integration
-- Mobile app integration
-- Admin analytics dashboard
-- AI tool implemetaion
-- Adding other services
----
-
-## How to Run Locally
-
-# Clone project
-git clone
-# Frontend setup
-cd frontend
-npm install
-npm run dev
-
-# Backend setup
-cd backend
-npm install
-npm run start
-
-
----
-
-# Meeting Minutes
-We held weekly meetings(Along with that we also scheduled meeting some times individaly for working on same branch)to track progress, resolve issues, and assign tasks. Documentation includes:
-Wiki link
-https://github.com/UOA-CS732-S1-2025/group-project-wedev.wiki.git
-=======
->>>>>>> 4fc5a9fa
